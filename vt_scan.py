--- conflicted
+++ resolved
@@ -205,8 +205,6 @@
             vim_success = False
         else:
             print("Vim successfully changes the file encoding to utf-8.")
-<<<<<<< HEAD
-=======
             vim_success = True
 
     # Tell the user which API key will be used
@@ -214,7 +212,6 @@
 
     # Remove issues with \n at the end of the filename
     print("The input file is %s" % path_to_file)
->>>>>>> 8de3776c
 
     # Detect the logFile type
     with open(path_to_file, 'r') as f:
@@ -254,21 +251,15 @@
         for result in results["positives"]:
             f.write('%s/%s for <a href=%s target="_blank">%s</a></br>' % result)
 
-<<<<<<< HEAD
-    # Search on VT for each md5
-    run_vt_analyse(md5s_list)
-=======
         f.write("<h4></br>VirusTotal unknown files (%s)</br></h4>" % len(results["unknows"]))
         for result in results["unknows"]:
             f.write("%s with md5:%s.</br>" % result)
 
-
         f.write("<h4></br>VirusTotal negative results (%s)</br></h4>" % len(results["negatives"]))
         for result in results["negatives"]:
             f.write('%s/%s for <a href=%s target="_blank">%s</a></br>' % result)
 
         f.write("</br></br>End of analysis.")
->>>>>>> 8de3776c
 
     print("### End of analysis.")
 
